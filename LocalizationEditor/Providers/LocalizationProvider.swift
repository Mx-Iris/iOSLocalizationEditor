//
//  LocalizationProvider.swift
//  LocalizationEditor
//
//  Created by Igor Kulman on 30/05/2018.
//  Copyright © 2018 Igor Kulman. All rights reserved.
//

import CleanroomLogger
import Files
import Foundation

/**
Service for working with the strings files
 */
final class LocalizationProvider {
    /**
     List of folder that should be ignored when searching for localization files
     */
    private let ignoredDirectories: Set<String> = ["Pods", "Carthage", "build", ".framework"]

    // MARK: Actions

    /**
     Updates given localization values in given localization file. Basially regenerates the whole localization files changing the given value

     - Parameter localization: localization to update
     - Parameter key: localization string key
     - Parameter value: new value for the localization string
     */
    func updateLocalization(localization: Localization, key: String, with value: String) {
        if let existing = localization.translations.first(where: { $0.key == key }), existing.value == value {
            Log.debug?.message("Same value provided for \(existing), not updating")
            return
        }

        Log.debug?.message("Updating \(key) in \(value)")

        localization.update(key: key, value: value)

        let data = localization.translations.map { string in
            "\"\(string.key)\" = \"\(string.value.replacingOccurrences(of: "\"", with: "\\\""))\";"
        }.reduce("") { prev, next in
                "\(prev)\n\(next)"
        }

        do {
            try data.write(toFile: localization.path, atomically: false, encoding: .utf8)
            Log.debug?.message("Localization file for \(localization) updated")
        } catch {
            Log.error?.message("Writing localization file for \(localization) failed with \(error)")
        }
    }

    /**
     Finds and constructs localiations for given directory path

     - Parameter url: diretcory URL to start the search
     - Returns: list of localization groups
     */
    func getLocalizations(url: URL) -> [LocalizationGroup] {
        Log.debug?.message("Searching \(url) for Localizable.strings")

        guard let folder = try? Folder(path: url.path) else {
            return []
        }

        let localizationFiles = Dictionary(grouping: folder.makeFileSequence(recursive: true).filter { file in
            file.name.hasSuffix(".strings") && !ignoredDirectories.contains(where: { file.path.contains($0) })
        }, by: { $0.path.components(separatedBy: "/").filter({ !$0.hasSuffix(".lproj") }).joined(separator: "/") })

        Log.debug?.message("Found \(localizationFiles.count) localization files")

        return localizationFiles.map({ path, files in
            let name = URL(fileURLWithPath: path).lastPathComponent
            return LocalizationGroup(name: name, localizations: files.map({ file in
                let parts = file.path.split(separator: "/")
                let lang = String(parts[parts.count - 2]).replacingOccurrences(of: ".lproj", with: "")
                return Localization(language: lang, translations: getLocalizationStrings(path: file.path), path: file.path)
            }), path: path)
        }).sorted()
    }

    // MARK: Internal implementation

    /**
     Reads given strings file and constructs an array of localization strings from it

     - Parameter path: strings file path
     - Returns: array of localization strings
     */
    private func getLocalizationStrings(path: String) -> [LocalizationString] {
        
        // Patterns for searching for key, value and message:
        let patternComments = "\\*([^*]|[\\r\\n]|(\\*+([^*/]|[\\r\\n])))*\\*+"
        let patternKeyValueMatching = "([\"])(?:(?=(\\\\?))\\2.)*?\\1"

        // Read the input as string in oder to apply regex matching to it.
        guard let contentOfFileAsString = try? String(contentsOfFile: path) else {
            Log.error?.message("Could not parse \(path) as String")
            return []
        }
<<<<<<< HEAD
        // Regex for searching messages.
        let regexMessages = try! NSRegularExpression(pattern: patternComments, options: [.caseInsensitive])
        // Regex for searching keys and values.
        let regexKeysAndValues = try! NSRegularExpression(pattern: patternKeyValueMatching, options: [.caseInsensitive])
        
        // Executing the regex:
        let messagesMatching = regexMessages.matches(in: contentOfFileAsString, options: [], range: NSRange(location: 0, length: contentOfFileAsString.count))
        let keyAndValueMatching = regexKeysAndValues.matches(in: contentOfFileAsString, options: [], range: NSRange(location: 0, length: contentOfFileAsString.count))
        
        // Extract the actual keys and comments from the matching regex-range
        let keysAndComments = keyAndValueMatching.map { (match) -> String in
            let range = Range(match.range, in: contentOfFileAsString)!
            return String(contentOfFileAsString[range])
        }
        
        // Assuming that the first element (key) corresponds to the second element (value). Therefore, the every other element acts as the value.
        let keys = keysAndComments.enumerated().filter { (index, _) -> Bool in
            return index % 2 == 0
        }
        let values = keysAndComments.enumerated().filter { (index, _) -> Bool in
            return index % 2 != 0
        }
        
        // Will store the extraction results as LocalizationString
        var localizationStrings: [LocalizationString] = []
        
        
        /// This function removes the first and last character that may be still present as an artifact of the regex matching.
        ///
        /// - Parameter input: The string which first and last character should be removed.
        /// - Returns: The input without first and last character.
        func removeRegexBoundingCharacters(from input: String) -> String {
            return String(input.dropFirst().dropLast())
        }
        
        
        /// This function sorts the input according to the contained keys. Apply this function before an array is returned.
        ///
        /// - Parameter input: The array that should be sorted.
        /// - Returns: The sorted array, ready to be returned.
        func sort(_ input: [LocalizationString]) -> [LocalizationString] {
            return input.sorted(by: { lhs, rhs -> Bool in
                lhs.key < rhs.key
            })
        }
        
        // Check if the number of keys match the number of values:
        guard keys.count == values.count else {
            
            // Oh no, the number of keys and values do not match! Fall back to the old and automatic extraction method:
            if let dict = NSDictionary(contentsOfFile: path) as? [String: String] {
                
                var localizationStrings: [LocalizationString] = []
                for (key, value) in dict {
                    let localizationString = LocalizationString(key: key, value: value, message: nil)
                    localizationStrings.append(localizationString)
                }
                Log.debug?.message("Found \(localizationStrings.count) keys for in \(path)")
                
                return sort(localizationStrings)
            }
            else {
                Log.error?.message("Could not parse \(path) as String")
                return []
            }
        }
        
        // Check if a valid number of comments were extracted. That is the case if the number matches the number of keys.
        if messagesMatching.count == keys.count {
            // Comments matching keys
            
            // It seems like that every key got one message. We can assume that a comment corresponds to a key.
            
            // Will store the extracted messages
            var messages: [String] = .init()
            
            // Extract the message as strings:
            messages = messagesMatching.map { (match) -> String in
                let range = Range(match.range, in: contentOfFileAsString)!
                return String(contentOfFileAsString[range])
            }
            
            // Create the return of the function:
            // As many keys as values as messages, so one index is enough
            for i in 0..<keys.count {
                let key = removeRegexBoundingCharacters(from: keys[i].element)
                let value = removeRegexBoundingCharacters(from: values[i].element)
                let message = removeRegexBoundingCharacters(from: messages[i])
                
                let localizationString = LocalizationString(key: key, value: value, message: message)
                localizationStrings.append(localizationString)
            }
        }
        else {
            
            //Comments NOT matching keys. Discard messages and only use keys and values.
            for (key, value) in zip(keys, values) {

                let key = removeRegexBoundingCharacters(from: key.element)
                let value = removeRegexBoundingCharacters(from: value.element)
                
                let localizationString = LocalizationString(key: key, value: value, message: nil)
                localizationStrings.append(localizationString)
            }
        }
        
        Log.debug?.message("Found \(localizationStrings.count) keys for in \(path)")

        return sort(localizationStrings)
=======

        let localizationStrings: [LocalizationString] = dict.map({ LocalizationString(key: $0.key, value: $0.value) })

        Log.debug?.message("Found \(localizationStrings.count) keys for in \(path)")

        return localizationStrings.sorted()
>>>>>>> c1dd99a8
    }
}<|MERGE_RESOLUTION|>--- conflicted
+++ resolved
@@ -100,7 +100,6 @@
             Log.error?.message("Could not parse \(path) as String")
             return []
         }
-<<<<<<< HEAD
         // Regex for searching messages.
         let regexMessages = try! NSRegularExpression(pattern: patternComments, options: [.caseInsensitive])
         // Regex for searching keys and values.
@@ -209,14 +208,6 @@
         
         Log.debug?.message("Found \(localizationStrings.count) keys for in \(path)")
 
-        return sort(localizationStrings)
-=======
-
-        let localizationStrings: [LocalizationString] = dict.map({ LocalizationString(key: $0.key, value: $0.value) })
-
-        Log.debug?.message("Found \(localizationStrings.count) keys for in \(path)")
-
         return localizationStrings.sorted()
->>>>>>> c1dd99a8
     }
 }