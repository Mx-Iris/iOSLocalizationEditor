--- conflicted
+++ resolved
@@ -38,13 +38,7 @@
 
         localization.update(key: key, value: value)
 
-<<<<<<< HEAD
-        let translations = (unchangedStrings + [updatedString]).sorted()
-
-        let data = translations.map { string in
-=======
         let data = localization.translations.map { string in
->>>>>>> c4923332
             "\"\(string.key)\" = \"\(string.value.replacingOccurrences(of: "\"", with: "\\\""))\";"
         }.reduce("") { prev, next in
                 "\(prev)\n\(next)"
